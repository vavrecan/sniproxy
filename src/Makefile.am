--- conflicted
+++ resolved
@@ -1,4 +1,4 @@
-AM_CPPFLAGS = $(LIBEV_CFLAGS) $(LIBPCRE_CFLAGS)
+AM_CPPFLAGS = $(LIBEV_CFLAGS) $(LIBPCRE_CFLAGS) $(LIBRT_LIBS)
 
 sbin_PROGRAMS = sniproxy
 
@@ -32,8 +32,4 @@
                    tls.c \
                    tls.h
 
-<<<<<<< HEAD
-sniproxy_LDADD = -lpcre -lev -lrt
-=======
-sniproxy_LDADD = $(LIBEV_LIBS) $(LIBPCRE_LIBS)
->>>>>>> e32e24b3
+sniproxy_LDADD = $(LIBEV_LIBS) $(LIBPCRE_LIBS) $(LIBRT_LIBS)