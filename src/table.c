--- conflicted
+++ resolved
@@ -30,16 +30,8 @@
 #include "backend.h"
 #include "address.h"
 #include "logger.h"
-<<<<<<< HEAD
 #include "protocol.h"
-=======
 
-
-static inline struct Backend *
-table_lookup_backend(const struct Table *table, const char *name, size_t name_len) {
-    return lookup_backend(&table->backends, name, name_len);
-}
->>>>>>> fd09d611
 
 static inline void __attribute__((unused))
 remove_table_backend(struct Table *table, struct Backend *backend) {
@@ -125,23 +117,12 @@
 }
 
 const struct Address *
-<<<<<<< HEAD
-table_lookup_server_address(const struct Table *table,
-                            const char *name,
-                            unsigned name_size) {
-    struct Backend *b;
-
-    b = table_lookup_backend(table, name, name_size);
-    if (b == NULL) {
-        info("No match found for %.*s", name_size, name);
-=======
 table_lookup_server_address(const struct Table *table, const char *name, size_t name_len) {
     struct Backend *b;
 
     b = table_lookup_backend(table, name, name_len);
     if (b == NULL) {
         info("No match found for %.*s", (int)name_len, name);
->>>>>>> fd09d611
         return NULL;
     }
 
