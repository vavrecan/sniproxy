--- conflicted
+++ resolved
@@ -117,15 +117,10 @@
 lookup_backend(const struct Backend_head *head, const char *name, size_t name_size) {
     struct Backend *iter;
 
-<<<<<<< HEAD
     if (name == NULL) {
         name = "";
         name_size = 0;
     }
-=======
-    if (hostname == NULL)
-        return NULL;
->>>>>>> 8ebaa93e
 
     STAILQ_FOREACH(iter, head, entries)
         if (pcre_exec(iter->hostname_re, NULL,
