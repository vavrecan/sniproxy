/*
 * Copyright (c) 2011 and 2012, Dustin Lundquist <dustin@null-ptr.net>
 * All rights reserved.
 *
 * Redistribution and use in source and binary forms, with or without
 * modification, are permitted provided that the following conditions are met:
 *
 * 1. Redistributions of source code must retain the above copyright notice,
 *    this list of conditions and the following disclaimer.
 * 2. Redistributions in binary form must reproduce the above copyright
 *    notice, this list of conditions and the following disclaimer in the
 *    documentation and/or other materials provided with the distribution.
 *
 * THIS SOFTWARE IS PROVIDED BY THE COPYRIGHT HOLDERS AND CONTRIBUTORS "AS IS"
 * AND ANY EXPRESS OR IMPLIED WARRANTIES, INCLUDING, BUT NOT LIMITED TO, THE
 * IMPLIED WARRANTIES OF MERCHANTABILITY AND FITNESS FOR A PARTICULAR PURPOSE
 * ARE DISCLAIMED. IN NO EVENT SHALL THE COPYRIGHT HOLDER OR CONTRIBUTORS BE
 * LIABLE FOR ANY DIRECT, INDIRECT, INCIDENTAL, SPECIAL, EXEMPLARY, OR
 * CONSEQUENTIAL DAMAGES (INCLUDING, BUT NOT LIMITED TO, PROCUREMENT OF
 * SUBSTITUTE GOODS OR SERVICES; LOSS OF USE, DATA, OR PROFITS; OR BUSINESS
 * INTERRUPTION) HOWEVER CAUSED AND ON ANY THEORY OF LIABILITY, WHETHER IN
 * CONTRACT, STRICT LIABILITY, OR TORT (INCLUDING NEGLIGENCE OR OTHERWISE)
 * ARISING IN ANY WAY OUT OF THE USE OF THIS SOFTWARE, EVEN IF ADVISED OF THE
 * POSSIBILITY OF SUCH DAMAGE.
 */
#ifndef LISTENER_H
#define LISTENER_H
#include <sys/socket.h>
#include <netinet/in.h>
#include <ev.h>
#include "address.h"
#include "table.h"

SLIST_HEAD(Listener_head, Listener);

struct Listener {
    /* Configuration fields */
    struct Address *address, *fallback_address;
    const struct Protocol *protocol;
    char *table_name;
<<<<<<< HEAD
    char *alpn_table_name;
    unsigned prefer_alpn;
=======
    struct Logger *access_log;
    int log_bad_requests;
>>>>>>> 8ebaa93e

    /* Runtime fields */
    struct ev_io watcher;
    struct Table *table;
    struct Table *alpn_table;
    SLIST_ENTRY(Listener) entries;
};


struct Listener *new_listener();
int accept_listener_arg(struct Listener *, char *);
int accept_listener_table_name(struct Listener *, char *);
int accept_listener_alpn_table_name(struct Listener *, char *);
int prefer_in_listener(struct Listener *, char *);
int accept_listener_fallback_address(struct Listener *, char *);
int accept_listener_protocol(struct Listener *, char *);
int accept_listener_bad_request_action(struct Listener *, char *);

void add_listener(struct Listener_head *, struct Listener *);
void init_listeners(struct Listener_head *, const struct Table_head *, const struct Table_head *);
void remove_listener(struct Listener_head *, struct Listener *);
void free_listeners(struct Listener_head *);

int valid_listener(const struct Listener *);
int init_listener(struct Listener *, const struct Table_head *, const struct Table_head *);
struct Address *listener_lookup_server_address(const struct Listener *,
        const char *, unsigned, unsigned ntype);
void print_listener_config(FILE *, const struct Listener *);
void free_listener(struct Listener *);


#endif<|MERGE_RESOLUTION|>--- conflicted
+++ resolved
@@ -38,13 +38,10 @@
     struct Address *address, *fallback_address;
     const struct Protocol *protocol;
     char *table_name;
-<<<<<<< HEAD
     char *alpn_table_name;
     unsigned prefer_alpn;
-=======
     struct Logger *access_log;
     int log_bad_requests;
->>>>>>> 8ebaa93e
 
     /* Runtime fields */
     struct ev_io watcher;
