--- conflicted
+++ resolved
@@ -43,11 +43,7 @@
     char *table_name;
 
     /* Runtime fields */
-<<<<<<< HEAD
     struct ev_io rx_watcher;
-=======
-    int sockfd;
->>>>>>> 73433d2c
     int (*parse_packet)(const char*, size_t, char **);
     void (*close_client_socket)(int);
     struct Table *table;
