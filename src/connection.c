/*
 * Copyright (c) 2011 and 2012, Dustin Lundquist <dustin@null-ptr.net>
 * All rights reserved.
 *
 * Redistribution and use in source and binary forms, with or without
 * modification, are permitted provided that the following conditions are met:
 *
 * 1. Redistributions of source code must retain the above copyright notice,
 *    this list of conditions and the following disclaimer.
 * 2. Redistributions in binary form must reproduce the above copyright
 *    notice, this list of conditions and the following disclaimer in the
 *    documentation and/or other materials provided with the distribution.
 *
 * THIS SOFTWARE IS PROVIDED BY THE COPYRIGHT HOLDERS AND CONTRIBUTORS "AS IS"
 * AND ANY EXPRESS OR IMPLIED WARRANTIES, INCLUDING, BUT NOT LIMITED TO, THE
 * IMPLIED WARRANTIES OF MERCHANTABILITY AND FITNESS FOR A PARTICULAR PURPOSE
 * ARE DISCLAIMED. IN NO EVENT SHALL THE COPYRIGHT HOLDER OR CONTRIBUTORS BE
 * LIABLE FOR ANY DIRECT, INDIRECT, INCIDENTAL, SPECIAL, EXEMPLARY, OR
 * CONSEQUENTIAL DAMAGES (INCLUDING, BUT NOT LIMITED TO, PROCUREMENT OF
 * SUBSTITUTE GOODS OR SERVICES; LOSS OF USE, DATA, OR PROFITS; OR BUSINESS
 * INTERRUPTION) HOWEVER CAUSED AND ON ANY THEORY OF LIABILITY, WHETHER IN
 * CONTRACT, STRICT LIABILITY, OR TORT (INCLUDING NEGLIGENCE OR OTHERWISE)
 * ARISING IN ANY WAY OUT OF THE USE OF THIS SOFTWARE, EVEN IF ADVISED OF THE
 * POSSIBILITY OF SUCH DAMAGE.
 */
#include <stdio.h>
#include <stdlib.h>
#include <unistd.h>
#include <string.h>
#include <errno.h>
#include <sys/queue.h>
#include <sys/types.h>
#include <sys/socket.h>
#include <netinet/in.h>
#include <netdb.h> /* getaddrinfo */
#include <unistd.h> /* close */
#include <fcntl.h>
#include <arpa/inet.h>
#include <ev.h>
#include <assert.h>
#include "connection.h"
#include "address.h"
#include "logger.h"


#define IS_TEMPORARY_SOCKERR(_errno) (_errno == EAGAIN || \
                                      _errno == EWOULDBLOCK || \
                                      _errno == EINTR)


static TAILQ_HEAD(ConnectionHead, Connection) connections;


static inline int client_socket_open(const struct Connection *);
static inline int server_socket_open(const struct Connection *);

static void reactivate_watcher(struct ev_loop *, struct ev_io *,
        const struct Buffer *, const struct Buffer *);

static void connection_cb(struct ev_loop *, struct ev_io *, int);
static void parse_client_request(struct Connection *, struct ev_loop *);
static void resolve_server_address(struct Connection *, struct ev_loop *);
static void initiate_server_connect(struct Connection *, struct ev_loop *);
static void close_connection(struct Connection *, struct ev_loop *);
static void close_client_socket(struct Connection *, struct ev_loop *);
static void close_server_socket(struct Connection *, struct ev_loop *);
static struct Connection *new_connection();
static void free_connection(struct Connection *);
static void print_connection(FILE *, const struct Connection *);


void
init_connections() {
    TAILQ_INIT(&connections);
}

/*
 * Accept a new incoming connection
 */
void
accept_connection(const struct Listener *listener, struct ev_loop *loop) {
    struct Connection *c;
    int sockfd;

    c = new_connection();
    if (c == NULL) {
        err("new_connection failed");
        return;
    }

    sockfd = accept(listener->rx_watcher.fd,
                    (struct sockaddr *)&c->client.addr,
                    &c->client.addr_len);
    if (sockfd < 0) {
        warn("accept failed: %s", strerror(errno));
        free_connection(c);
        return;
    }

    int flags = fcntl(sockfd, F_GETFL, 0);
    fcntl(sockfd, F_SETFL, flags | O_NONBLOCK);

    ev_io_init(&c->client.watcher, connection_cb, sockfd, EV_READ);
    c->client.watcher.data = c;
    c->state = ACCEPTED;
    c->listener = listener;

    TAILQ_INSERT_HEAD(&connections, c, entries);

    ev_io_start(loop, &c->client.watcher);
}

/*
 * Close and free all connections
 */
void
free_connections(struct ev_loop *loop) {
    struct Connection *iter;

    while ((iter = TAILQ_FIRST(&connections)) != NULL) {
        TAILQ_REMOVE(&connections, iter, entries);
        close_connection(iter, loop);
        free_connection(iter);
    }
}

/* dumps a list of all connections for debugging */
void
print_connections() {
    struct Connection *iter;
    char filename[] = "/tmp/sniproxy-connections-XXXXXX";
    int fd;
    FILE *temp;

    fd = mkstemp(filename);
    if (fd < 0) {
        warn("mkstemp failed: %s", strerror(errno));
        return;
    }

    temp = fdopen(fd, "w");
    if (temp == NULL) {
        warn("fdopen failed: %s", strerror(errno));
        return;
    }

    fprintf(temp, "Running connections:\n");
    TAILQ_FOREACH(iter, &connections, entries) {
        print_connection(temp, iter);
    }

    if (fclose(temp) < 0)
        warn("fclose failed: %s", strerror(errno));

    notice("Dumped connections to %s", filename);
}

/*
 * Test is client socket is open
 *
 * Returns true iff the client socket is opened based on connection state.
 */
static inline int
client_socket_open(const struct Connection *con) {
    return con->state == ACCEPTED ||
           con->state == PARSED ||
           con->state == RESOLVED ||
           con->state == CONNECTING ||
           con->state == CONNECTED ||
           con->state == SERVER_CLOSED;
}

/*
 * Test is server socket is open
 *
 * Returns true iff the server socket is opened based on connection state.
 */
static inline int
server_socket_open(const struct Connection *con) {
    return con->state == CONNECTED ||
           con->state == CLIENT_CLOSED;
}

/*
 * Main client callback: this is used by both the client and server watchers
 *
 * The logic is almost the same except for:
 *  + input buffer
 *  + output buffer
 *  + how to close the socket
 *
 */
static void
connection_cb(struct ev_loop *loop, struct ev_io *w, int revents) {
    struct Connection *con = (struct Connection *)w->data;
    int is_client = &con->client.watcher == w;
    struct Buffer *input_buffer =
        is_client ? con->client.buffer : con->server.buffer;
    struct Buffer *output_buffer =
        is_client ? con->server.buffer : con->client.buffer;
    void (*close_socket)(struct Connection *, struct ev_loop *) =
        is_client ? close_client_socket : close_server_socket;

    /* Handle server half open connecting state */
    if (revents & EV_WRITE && !is_client && con->state == CONNECTING) {
        int error = 0;
        socklen_t error_len = sizeof(error);

        int result = getsockopt(w->fd, SOL_SOCKET, SO_ERROR, &error, &error_len);
        if (result != 0 || error != 0) {
            close_socket(con, loop);
            revents = 0;
        }
        con->state = CONNECTED;
    }

    ssize_t bytes_received;
    ssize_t bytes_transmitted;

    /* Receive first in case the socket was closed */
    if (revents & EV_READ && buffer_room(input_buffer)) {
        bytes_received = buffer_recv(input_buffer, w->fd, MSG_DONTWAIT);
        if (bytes_received < 0 && !IS_TEMPORARY_SOCKERR(errno)) {
            warn("recv(): %s, closing connection",
                    strerror(errno));

            close_socket(con, loop);
            revents = 0; /* Clear revents so we don't try to send */
        } else if (bytes_received == 0) { /* peer closed socket */
            close_socket(con, loop);
            revents = 0;
        }
    }

    /* Transmit */
    if (revents & EV_WRITE && buffer_len(output_buffer)) {
        bytes_transmitted = buffer_send(output_buffer, w->fd, MSG_DONTWAIT);
        if (bytes_transmitted < 0 && !IS_TEMPORARY_SOCKERR(errno)) {
            warn("send(): %s, closing connection",
                    strerror(errno));

            close_socket(con, loop);
        }
    }

    /* Handle any state specific logic */
    if (is_client && con->state == ACCEPTED)
        parse_client_request(con, loop);
    if (is_client && con->state == PARSED)
        resolve_server_address(con, loop);
    if (is_client && con->state == RESOLVED)
        initiate_server_connect(con, loop);

    /* Close other socket if we have flushed corresponding buffer */
    if (con->state == SERVER_CLOSED && buffer_len(con->server.buffer) == 0)
        close_client_socket(con, loop);
    if (con->state == CLIENT_CLOSED && buffer_len(con->client.buffer) == 0)
        close_server_socket(con, loop);

    if (con->state == CLOSED) {
        TAILQ_REMOVE(&connections, con, entries);
        free_connection(con);
        return;
    }

    /* Reactivate watchers */
    if (client_socket_open(con))
        reactivate_watcher(loop, &con->client.watcher,
                con->client.buffer, con->server.buffer);

    if (server_socket_open(con))
        reactivate_watcher(loop, &con->server.watcher,
                con->server.buffer, con->client.buffer);

    /* Neither watcher is active when the corresponding socket is closed */
    assert(client_socket_open(con) || !ev_is_active(&con->client.watcher));
    assert(server_socket_open(con) || !ev_is_active(&con->server.watcher) ||
            con->state == CONNECTING);

    /* At least one watcher is still active for this connection */
    assert((ev_is_active(&con->client.watcher) && con->client.watcher.events) ||
           (ev_is_active(&con->server.watcher) && con->server.watcher.events));

    ev_verify(loop);

    /* Move to head of queue, so we can find inactive connections */
    TAILQ_REMOVE(&connections, con, entries);
    TAILQ_INSERT_HEAD(&connections, con, entries);
}

static void
reactivate_watcher(struct ev_loop *loop, struct ev_io *w,
        const struct Buffer *input_buffer,
        const struct Buffer *output_buffer) {
    int events = 0;

    if (buffer_room(input_buffer))
        events |= EV_READ;

    if (buffer_len(output_buffer))
        events |= EV_WRITE;

    if (ev_is_active(w)) {
        if (events == 0)
            ev_io_stop(loop, w);
        else if (events != w->events) {
            ev_io_stop(loop, w);
            ev_io_set(w, w->fd, events);
            ev_io_start(loop, w);
        }
    } else if (events != 0) {
        ev_io_set(w, w->fd, events);
        ev_io_start(loop, w);
    }
}

static void
parse_client_request(struct Connection *con, struct ev_loop *loop) {
    char buffer[1460]; /* TCP MSS over standard Ethernet and IPv4 */
    ssize_t len = buffer_peek(con->client.buffer, buffer, sizeof(buffer));

    char *hostname;
    int result = con->listener->parse_packet(buffer, len, &hostname);
    if (result == -1) {
        return;  /* incomplete request: try again */
<<<<<<< HEAD
    } else if (result == -2) {
        syslog(LOG_INFO, "Request from %s did not include a hostname",
                display_sockaddr(&con->client.addr, buffer, sizeof(buffer)));
=======
    } else if (parse_result == -2) {
        warn("Request from %s did not include a hostname",
                display_sockaddr(&con->client.addr, peer_ip, sizeof(peer_ip)));
>>>>>>> ea557e00

        if (con->listener->fallback_address == NULL) {
            close_client_socket(con, loop);
            return;
        }
<<<<<<< HEAD
    } else if (result < -2) {
        syslog(LOG_INFO, "Unable to parse request from %s",
                display_sockaddr(&con->client.addr, buffer, sizeof(buffer)));
        syslog(LOG_DEBUG, "parse() returned %d", result);
=======
    } else if (parse_result < -2) {
        warn("Unable to parse request from %s",
                display_sockaddr(&con->client.addr, peer_ip, sizeof(peer_ip)));
        debug("parse() returned %d", parse_result);
>>>>>>> ea557e00
        /* TODO optionally dump request to file */

        if (con->listener->fallback_address == NULL) {
            close_client_socket(con, loop);
            return;
        }
    }

    con->hostname = hostname;
    con->state = PARSED;
}

static void
resolve_server_address(struct Connection *con, struct ev_loop *loop) {
    struct Address *server_address =
        listener_lookup_server_address(con->listener, con->hostname);

    if (address_is_hostname(server_address)) {
        syslog(LOG_ERR, "DNS lookups not supported at this time");
        close_client_socket(con, loop);
        return;
    }

    assert(address_is_sockaddr(server_address));
    con->server.addr_len = address_sa_len(server_address);
    assert(con->server.addr_len <= sizeof(con->server.addr));
    memcpy(&con->server.addr, address_sa(server_address), con->server.addr_len);

    free(server_address);

<<<<<<< HEAD
    con->state = RESOLVED;
}
=======
        /* TODO blocking DNS lookup */
        error = getaddrinfo(address_hostname(server_address), portstr,
                &hints, &results);
        if (error != 0) {
            warn("Lookup error: %s", gai_strerror(error));
            close_client_socket(con, loop);
            free(server_address);
            return;
        }
        free(server_address);

        for (iter = results; iter; iter = iter->ai_next) {
            sockfd = socket(iter->ai_family, iter->ai_socktype,
                    iter->ai_protocol);
            if (sockfd < 0)
                continue;

            /* TODO blocking connect */
            if (connect(sockfd, iter->ai_addr, iter->ai_addrlen) < 0) {
                close(sockfd);
                sockfd = -1;
                continue;
            }

            con->server.addr_len = iter->ai_addrlen;
            memcpy(&con->server.addr, iter->ai_addr, iter->ai_addrlen);

            break;
        }

        freeaddrinfo(results);
    } else if (address_is_sockaddr(server_address)) {
        con->server.addr_len = address_sa_len(server_address);
        memcpy(&con->server.addr, address_sa(server_address),
                con->server.addr_len);
        free(server_address);

        /* TODO blocking connect */
        sockfd = socket(con->server.addr.ss_family, SOCK_STREAM, 0);
        if (sockfd >= 0 &&
                connect(sockfd, (struct sockaddr *)&con->server.addr,
                    con->server.addr_len) < 0) {
            close(sockfd);
            sockfd = -1;
        }
    }
>>>>>>> ea557e00

static void
initiate_server_connect(struct Connection *con, struct ev_loop *loop) {
    int sockfd = socket(con->server.addr.ss_family, SOCK_STREAM, 0);
    if (sockfd < 0) {
<<<<<<< HEAD
        syslog(LOG_CRIT, "socket failed");
=======
        warn("Server connection failed to %s", hostname);
        close_client_socket(con, loop);
>>>>>>> ea557e00
        return;
    }

    int flags = fcntl(sockfd, F_GETFL, 0);
    fcntl(sockfd, F_SETFL, flags | O_NONBLOCK);

    int result = connect(sockfd,
            (struct sockaddr *)&con->server.addr,
            con->server.addr_len);
    if (result < 0 && errno != EINPROGRESS) {
        close(sockfd);
        syslog(LOG_CRIT, "connect_failed");
        return;
    }

    ev_io_init(&con->server.watcher, connection_cb, sockfd, EV_WRITE);
    con->server.watcher.data = con;
    con->state = CONNECTING;

    ev_io_start(loop, &con->server.watcher);
}

/* Close client socket.
 * Caller must ensure that it has not been closed before.
 */
static void
close_client_socket(struct Connection *con, struct ev_loop *loop) {
    assert(con->state != CLOSED);
    assert(con->state != CLIENT_CLOSED);

    ev_io_stop(loop, &con->client.watcher);

    if (close(con->client.watcher.fd) < 0)
        warn("close failed: %s", strerror(errno));

    /* next state depends on previous state */
    if (con->state == SERVER_CLOSED || con->state == ACCEPTED)
        con->state = CLOSED;
    else
        con->state = CLIENT_CLOSED;
}

/* Close server socket.
 * Caller must ensure that it has not been closed before.
 */
static void
close_server_socket(struct Connection *con, struct ev_loop *loop) {
    assert(con->state != CLOSED);
    assert(con->state != SERVER_CLOSED);

    ev_io_stop(loop, &con->server.watcher);

    if (close(con->server.watcher.fd) < 0)
        warn("close failed: %s", strerror(errno));

    /* next state depends on previous state */
    if (con->state == CLIENT_CLOSED)
        con->state = CLOSED;
    else
        con->state = SERVER_CLOSED;
}

static void
close_connection(struct Connection *con, struct ev_loop *loop) {
    assert(con->state != NEW); /* only used during initialization */

    if (con->state == CONNECTED || con->state == CLIENT_CLOSED)
        close_server_socket(con, loop);

    /* State is now: ACCEPTED, SERVER_CLOSED or CLOSED */

    if (con->state == ACCEPTED || con->state == SERVER_CLOSED)
        close_client_socket(con, loop);

    assert(con->state == CLOSED);
}

/*
 * Allocate and initialize a new connection
 */
static struct Connection *
new_connection() {
    struct Connection *c;

    c = calloc(1, sizeof(struct Connection));
    if (c == NULL)
        return NULL;

    c->state = NEW;
    c->client.addr_len = sizeof(c->client.addr);
    c->server.addr_len = sizeof(c->server.addr);
    c->hostname = NULL;

    c->client.buffer = new_buffer();
    if (c->client.buffer == NULL) {
        free_connection(c);
        return NULL;
    }

    c->server.buffer = new_buffer();
    if (c->server.buffer == NULL) {
        free_connection(c);
        return NULL;
    }

    return c;
}

/*
 * Free a connection and associated data
 *
 * Requires that no watchers remain active
 */
static void
free_connection(struct Connection *con) {
    if (con == NULL)
        return;

    free_buffer(con->client.buffer);
    free_buffer(con->server.buffer);
    free((void *)con->hostname); /* cast away const'ness */
    free(con);
}

static void
print_connection(FILE *file, const struct Connection *con) {
    char client[INET6_ADDRSTRLEN + 8];
    char server[INET6_ADDRSTRLEN + 8];

    switch (con->state) {
        case NEW:
            fprintf(file, "NEW           -\t-\n");
            break;
        case ACCEPTED:
            fprintf(file, "ACCEPTED      %s %zu/%zu\t-\n",
                    display_sockaddr(&con->client.addr, client, sizeof(client)),
                    con->client.buffer->len, con->client.buffer->size);
            break;
        case CONNECTED:
            fprintf(file, "CONNECTED     %s %zu/%zu\t%s %zu/%zu\n",
                    display_sockaddr(&con->client.addr, client, sizeof(client)),
                    con->client.buffer->len, con->client.buffer->size,
                    display_sockaddr(&con->server.addr, server, sizeof(server)),
                    con->server.buffer->len, con->server.buffer->size);
            break;
        case SERVER_CLOSED:
            fprintf(file, "SERVER_CLOSED %s %zu/%zu\t-\n",
                    display_sockaddr(&con->client.addr, client, sizeof(client)),
                    con->client.buffer->len, con->client.buffer->size);
            break;
        case CLIENT_CLOSED:
            fprintf(file, "CLIENT_CLOSED -\t%s %zu/%zu\n",
                    display_sockaddr(&con->server.addr, server, sizeof(server)),
                    con->server.buffer->len, con->server.buffer->size);
            break;
        case CLOSED:
            fprintf(file, "CLOSED        -\t-\n");
            break;
    }
}<|MERGE_RESOLUTION|>--- conflicted
+++ resolved
@@ -323,31 +323,18 @@
     int result = con->listener->parse_packet(buffer, len, &hostname);
     if (result == -1) {
         return;  /* incomplete request: try again */
-<<<<<<< HEAD
     } else if (result == -2) {
-        syslog(LOG_INFO, "Request from %s did not include a hostname",
+        info("Request from %s did not include a hostname",
                 display_sockaddr(&con->client.addr, buffer, sizeof(buffer)));
-=======
-    } else if (parse_result == -2) {
-        warn("Request from %s did not include a hostname",
-                display_sockaddr(&con->client.addr, peer_ip, sizeof(peer_ip)));
->>>>>>> ea557e00
 
         if (con->listener->fallback_address == NULL) {
             close_client_socket(con, loop);
             return;
         }
-<<<<<<< HEAD
     } else if (result < -2) {
-        syslog(LOG_INFO, "Unable to parse request from %s",
+        warn("Unable to parse request from %s",
                 display_sockaddr(&con->client.addr, buffer, sizeof(buffer)));
-        syslog(LOG_DEBUG, "parse() returned %d", result);
-=======
-    } else if (parse_result < -2) {
-        warn("Unable to parse request from %s",
-                display_sockaddr(&con->client.addr, peer_ip, sizeof(peer_ip)));
-        debug("parse() returned %d", parse_result);
->>>>>>> ea557e00
+        debug("parse() returned %d", result);
         /* TODO optionally dump request to file */
 
         if (con->listener->fallback_address == NULL) {
@@ -378,68 +365,14 @@
 
     free(server_address);
 
-<<<<<<< HEAD
     con->state = RESOLVED;
 }
-=======
-        /* TODO blocking DNS lookup */
-        error = getaddrinfo(address_hostname(server_address), portstr,
-                &hints, &results);
-        if (error != 0) {
-            warn("Lookup error: %s", gai_strerror(error));
-            close_client_socket(con, loop);
-            free(server_address);
-            return;
-        }
-        free(server_address);
-
-        for (iter = results; iter; iter = iter->ai_next) {
-            sockfd = socket(iter->ai_family, iter->ai_socktype,
-                    iter->ai_protocol);
-            if (sockfd < 0)
-                continue;
-
-            /* TODO blocking connect */
-            if (connect(sockfd, iter->ai_addr, iter->ai_addrlen) < 0) {
-                close(sockfd);
-                sockfd = -1;
-                continue;
-            }
-
-            con->server.addr_len = iter->ai_addrlen;
-            memcpy(&con->server.addr, iter->ai_addr, iter->ai_addrlen);
-
-            break;
-        }
-
-        freeaddrinfo(results);
-    } else if (address_is_sockaddr(server_address)) {
-        con->server.addr_len = address_sa_len(server_address);
-        memcpy(&con->server.addr, address_sa(server_address),
-                con->server.addr_len);
-        free(server_address);
-
-        /* TODO blocking connect */
-        sockfd = socket(con->server.addr.ss_family, SOCK_STREAM, 0);
-        if (sockfd >= 0 &&
-                connect(sockfd, (struct sockaddr *)&con->server.addr,
-                    con->server.addr_len) < 0) {
-            close(sockfd);
-            sockfd = -1;
-        }
-    }
->>>>>>> ea557e00
 
 static void
 initiate_server_connect(struct Connection *con, struct ev_loop *loop) {
     int sockfd = socket(con->server.addr.ss_family, SOCK_STREAM, 0);
     if (sockfd < 0) {
-<<<<<<< HEAD
-        syslog(LOG_CRIT, "socket failed");
-=======
-        warn("Server connection failed to %s", hostname);
-        close_client_socket(con, loop);
->>>>>>> ea557e00
+        warn("socket failed");
         return;
     }
 
