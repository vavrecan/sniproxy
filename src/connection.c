--- conflicted
+++ resolved
@@ -54,11 +54,6 @@
 void
 accept_connection(struct Listener *listener) {
     struct Connection *c;
-<<<<<<< HEAD
-    struct sockaddr_storage client_addr;
-    unsigned int client_addr_len;
-=======
->>>>>>> bcc982cd
 
     c = new_connection();
     if (c == NULL) {
@@ -114,9 +109,6 @@
                     FD_SET(iter->client.sockfd, wfds);
 
                 max = MAX(max, iter->client.sockfd);
-<<<<<<< HEAD
-                /* Fall through */
-=======
                 break;
             case(CLIENT_CLOSED):
                 if (buffer_len(iter->client.buffer))
@@ -124,7 +116,6 @@
 
                 max = MAX(max, iter->server.sockfd);
                 break;
->>>>>>> bcc982cd
             case(CLOSED):
                 /* do nothing */
                 break;
@@ -340,62 +331,7 @@
         close_connection(con);
         return;
     }
-<<<<<<< HEAD
-    con->client.buffer_size = n;
-
-    switch(con->state) {
-        case(ACCEPTED):
-            /* identify peer address */
-            peeraddr_len = sizeof(peeraddr);
-            getpeername(con->client.sockfd, (struct sockaddr*)&peeraddr, &peeraddr_len);
-
-            if (peeraddr.ss_family == AF_INET) {
-                struct sockaddr_in *s = (struct sockaddr_in *)&peeraddr;
-                peerport = ntohs(s->sin_port);
-                inet_ntop(AF_INET, &s->sin_addr, peeripstr, sizeof(peeripstr));
-            } else { // AF_INET6
-                struct sockaddr_in6 *s = (struct sockaddr_in6 *)&peeraddr;
-                peerport = ntohs(s->sin6_port);
-                inet_ntop(AF_INET6, &s->sin6_addr, peeripstr, sizeof(peeripstr));
-            }
-
-            hostname = con->listener->parse_packet(con->client.buffer, con->client.buffer_size);
-
-            if (hostname == NULL) {
-                syslog(LOG_INFO, "Request from %s:%d did not include a hostname", peeripstr, peerport);
-                /*hexdump(con->client.buffer, con->client.buffer_size);*/
-            } else {
-                syslog(LOG_INFO, "Request for %s from %s:%d", hostname, peeripstr, peerport);
-            }
-
-            /* lookup server for hostname and connect */
-            con->server.sockfd = lookup_server_socket(con->listener, hostname);
-            if (con->server.sockfd < 0) {
-                syslog(LOG_NOTICE, "Server connection failed to %s", hostname);
-                close_connection(con);
-                return;
-            }
-            con->state = CONNECTED;
-
-            /* Fall through */
-        case(CONNECTED):
-            n = send(con->server.sockfd, con->client.buffer, con->client.buffer_size, MSG_DONTWAIT);
-            if (n < 0) {
-                syslog(LOG_INFO, "send failed: %s", strerror(errno));
-                return;
-            }
-            /* TODO handle case where n < con->client.buffer_size */
-            con->client.buffer_size = 0;
-            break;
-        case(CLOSED):	
-            syslog(LOG_WARNING, "Received data from closed connection");
-            break;
-        default:
-            syslog(LOG_WARNING, "Invalid state %d\n", con->state);
-    }
-=======
     con->state = CONNECTED;
->>>>>>> bcc982cd
 }
 
 
