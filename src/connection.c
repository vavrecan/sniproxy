--- conflicted
+++ resolved
@@ -308,11 +308,7 @@
 static void
 parse_client_request(struct Connection *con, struct ev_loop *loop) {
     char buffer[1460]; /* TCP MSS over standard Ethernet and IPv4 */
-<<<<<<< HEAD
     ssize_t len = buffer_peek(con->client.buffer, buffer, sizeof(buffer));
-=======
-    size_t len;
->>>>>>> e0f400e9
     char *hostname = NULL;
 
     int result = con->listener->protocol->parse_packet(buffer, len, &hostname);
@@ -325,16 +321,10 @@
                     display_sockaddr(&con->client.addr, client, sizeof(client)));
         } else {
             warn("Unable to parse request from %s",
-<<<<<<< HEAD
                     display_sockaddr(&con->client.addr, client, sizeof(client)));
-            debug("parse() returned %d", result);
-            /* TODO optionally dump request to file */
-=======
-                    display_sockaddr(&con->client.addr, peer_ip, sizeof(peer_ip)));
 
             if (con->listener->log_bad_requests)
-                log_bad_request(con, buffer, len, parse_result);
->>>>>>> e0f400e9
+                log_bad_request(con, buffer, len, result);
         }
 
         if (con->listener->fallback_address == NULL) {
