--- conflicted
+++ resolved
@@ -94,22 +94,15 @@
         return;
     }
 
-<<<<<<< HEAD
     int flags = fcntl(sockfd, F_GETFL, 0);
     fcntl(sockfd, F_SETFL, flags | O_NONBLOCK);
 
-    ev_io_init(&c->client.watcher, connection_cb, sockfd, EV_READ);
-    c->client.watcher.data = c;
-    c->state = ACCEPTED;
-    c->listener = listener;
-=======
     /* Avoiding type-punned pointer warning */
     struct ev_io *client_watcher = &con->client.watcher;
     ev_io_init(client_watcher, connection_cb, sockfd, EV_READ);
     con->client.watcher.data = con;
     con->state = ACCEPTED;
     con->listener = listener;
->>>>>>> aef42bd0
 
     TAILQ_INSERT_HEAD(&connections, con, entries);
 
@@ -165,16 +158,11 @@
 static inline int
 client_socket_open(const struct Connection *con) {
     return con->state == ACCEPTED ||
-<<<<<<< HEAD
-           con->state == PARSED ||
-           con->state == RESOLVED ||
-           con->state == CONNECTING ||
-           con->state == CONNECTED ||
-           con->state == SERVER_CLOSED;
-=======
+        con->state == PARSED ||
+        con->state == RESOLVED ||
+        con->state == CONNECTING ||
         con->state == CONNECTED ||
         con->state == SERVER_CLOSED;
->>>>>>> aef42bd0
 }
 
 /*
@@ -208,7 +196,6 @@
     void (*close_socket)(struct Connection *, struct ev_loop *) =
         is_client ? close_client_socket : close_server_socket;
 
-<<<<<<< HEAD
     /* Handle server half open connecting state */
     if (revents & EV_WRITE && !is_client && con->state == CONNECTING) {
         int error = 0;
@@ -222,11 +209,6 @@
         con->state = CONNECTED;
     }
 
-    ssize_t bytes_received;
-    ssize_t bytes_transmitted;
-
-=======
->>>>>>> aef42bd0
     /* Receive first in case the socket was closed */
     if (revents & EV_READ && buffer_room(input_buffer)) {
         ssize_t bytes_received = buffer_recv(input_buffer, w->fd, MSG_DONTWAIT);
@@ -288,14 +270,9 @@
                 con->server.buffer, con->client.buffer);
 
     /* Neither watcher is active when the corresponding socket is closed */
-<<<<<<< HEAD
-    assert(client_socket_open(con) || !ev_is_active(&con->client.watcher));
-    assert(server_socket_open(con) || !ev_is_active(&con->server.watcher) ||
-            con->state == CONNECTING);
-=======
     assert(client_socket_open(con) || !ev_is_active(client_watcher));
-    assert(server_socket_open(con) || !ev_is_active(server_watcher));
->>>>>>> aef42bd0
+    assert(server_socket_open(con) || !ev_is_active(server_watcher)
+            || con->state == CONNECTING);
 
     /* At least one watcher is still active for this connection */
     assert((ev_is_active(client_watcher) && con->client.watcher.events) ||
