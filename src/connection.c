--- conflicted
+++ resolved
@@ -80,26 +80,10 @@
         return;
     }
 
-<<<<<<< HEAD
     ev_io_init(&c->client.rx_watcher, client_rx_cb, sockfd, EV_READ);
     ev_io_init(&c->client.tx_watcher, client_tx_cb, sockfd, EV_WRITE);
     c->client.rx_watcher.data = c;
     c->client.tx_watcher.data = c;
-=======
-    c->client.sockfd = accept(listener->sockfd,
-                              (struct sockaddr *)&c->client.addr,
-                              &c->client.addr_len);
-    if (c->client.sockfd < 0) {
-        syslog(LOG_NOTICE, "accept failed: %s", strerror(errno));
-        free_connection(c);
-        return;
-    } else if (c->client.sockfd > (int)FD_SETSIZE) {
-        syslog(LOG_WARNING, "File descriptor > than FD_SETSIZE, closing incoming connection\n");
-        close_client_connection(c);     /* must close explicitly as state is still NEW */
-        free_connection(c);
-        return;
-    }
->>>>>>> 73433d2c
     c->state = ACCEPTED;
     c->listener = listener;
 
@@ -158,41 +142,24 @@
 
     switch (con->state) {
         case ACCEPTED:
-<<<<<<< HEAD
-            get_peer_address(con->client.rx_watcher.fd, client, sizeof(client), &client_port);
-=======
             get_peer_address(&con->client.addr, client, sizeof(client), &client_port);
->>>>>>> 73433d2c
             fprintf(file, "ACCEPTED      %s %d %zu/%zu\t-\n",
                 client, client_port, con->client.buffer->len, con->client.buffer->size);
             break;
         case CONNECTED:
-<<<<<<< HEAD
-            get_peer_address(con->client.rx_watcher.fd, client, sizeof(client), &client_port);
-            get_peer_address(con->server.rx_watcher.fd, server, sizeof(server), &server_port);
-=======
             get_peer_address(&con->client.addr, client, sizeof(client), &client_port);
             get_peer_address(&con->server.addr, server, sizeof(server), &server_port);
->>>>>>> 73433d2c
             fprintf(file, "CONNECTED     %s %d %zu/%zu\t%s %d %zu/%zu\n",
                 client, client_port, con->client.buffer->len, con->client.buffer->size,
                 server, server_port, con->server.buffer->len, con->server.buffer->size);
             break;
         case SERVER_CLOSED:
-<<<<<<< HEAD
-            get_peer_address(con->client.rx_watcher.fd, client, sizeof(client), &client_port);
-=======
             get_peer_address(&con->client.addr, client, sizeof(client), &client_port);
->>>>>>> 73433d2c
             fprintf(file, "SERVER_CLOSED %s %d %zu/%zu\t-\n",
                 client, client_port, con->client.buffer->len, con->client.buffer->size);
             break;
         case CLIENT_CLOSED:
-<<<<<<< HEAD
-            get_peer_address(con->server.rx_watcher.fd, server, sizeof(server), &server_port);
-=======
             get_peer_address(&con->server.addr, server, sizeof(server), &server_port);
->>>>>>> 73433d2c
             fprintf(file, "CLIENT_CLOSED -\t%s %d %zu/%zu\n",
                 server, server_port, con->server.buffer->len, con->server.buffer->size);
             break;
@@ -339,12 +306,7 @@
     int peerport = 0;
     int sockfd;
 
-<<<<<<< HEAD
-    // TODO we could retain this from accept()
-    get_peer_address(con->client.rx_watcher.fd, peeripstr, sizeof(peeripstr), &peerport);
-=======
     get_peer_address(&con->client.addr, peeripstr, sizeof(peeripstr), &peerport);
->>>>>>> 73433d2c
 
     len = buffer_peek(con->client.buffer, buffer, sizeof(buffer));
 
@@ -373,14 +335,11 @@
         free(hostname);
         return;
     }
-<<<<<<< HEAD
-    free(hostname);
 
     ev_io_init(&con->server.rx_watcher, server_rx_cb, sockfd, EV_READ);
     ev_io_init(&con->server.tx_watcher, server_tx_cb, sockfd, EV_WRITE);
     con->server.rx_watcher.data = con;
     con->server.tx_watcher.data = con;
-=======
     con->hostname = hostname;
 
     /* record server socket address,
@@ -389,7 +348,6 @@
      */
     getpeername(con->server.sockfd, &con->server.addr, &con->server.addr_len);
 
->>>>>>> 73433d2c
     con->state = CONNECTED;
 
     ev_io_start(loop, &con->server.rx_watcher);
