--- conflicted
+++ resolved
@@ -11,6 +11,7 @@
             table.o \
             backend.o \
             connection.o \
+            buffer.o \
             tls.o \
             http.o
 
@@ -19,11 +20,7 @@
 %.o: %.c %.h
 	$(CC) $(CFLAGS) -c $<
 
-<<<<<<< HEAD
 sni_proxy: $(MODULES)
-=======
-sni_proxy: backend.o table.o connection.o tls.o http.o util.o listener.o server.o sni_proxy.o config.o buffer.o
->>>>>>> bcc982cd
 	$(CC) $(CFLAGS) -o $@ $^ $(LIBS)
 
 .PHONY: clean all
